--- conflicted
+++ resolved
@@ -29,7 +29,7 @@
   changenow: makeChangeNowPlugin,
   faast: makeFaastPlugin,
   shapeshift: makeShapeshiftPlugin,
-<<<<<<< HEAD
+  totle: makeTotlePlugin,
   foxExchange: makeFoxExchangePlugin
 }
 
@@ -38,9 +38,6 @@
   typeof window.addEdgeCorePlugins === 'function'
 ) {
   window.addEdgeCorePlugins(edgeCorePlugins)
-=======
-  totle: makeTotlePlugin
->>>>>>> 1abd41be
 }
 
 export default edgeCorePlugins