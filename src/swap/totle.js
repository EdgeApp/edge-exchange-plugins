// @flow

import {
  type EdgeCorePluginOptions,
  type EdgeSwapPlugin,
  type EdgeSwapPluginQuote,
  type EdgeSwapRequest,
  type EdgeTransaction,
  InsufficientFundsError,
  NoAmountSpecifiedError,
  SwapCurrencyError
} from 'edge-core-js/types'
import BN from 'bignumber.js'

import { getFetchJson } from '../react-native-io.js'

const swapInfo = {
  pluginName: 'totle',
  displayName: 'Totle',

  quoteUri: 'https://api.totle.com/swap',
  supportEmail: 'support@totle.com'
}

const swapUri = 'https://api.totle.com/swap'
const tokenUri = 'https://api.totle.com/tokens'
const expirationMs = 1000 * 60 * 20

type QuoteInfo = {
  id: string,
  summary: {
    baseAsset: {
      address: string,
      symbol: string,
      decimals: string
    },
    sourceAsset: {
      address: string,
      symbol: string,
      decimals: string
    },
    sourceAmount: string,
    destinationAsset: {
      address: string,
      symbol: string,
      decimals: string
    },
    destinationAmount: string,
    notes: [],
    rate: string,
    guaranteedRate: string,
    market: {
      rate: string,
      slippage: string
    }
  },
  transactions: [
    {
      type: 'swap' | 'approve',
      id: string,
      tx: {
        to: string,
        from: string,
        value: string,
        data: string,
        gasPrice: string,
        gas: string,
        nonce?: string
      }
    }
  ]
}

<<<<<<< HEAD
function checkReply(reply: Object, request: EdgeSwapRequest) {
=======
type Token = {
  name: string,
  symbol: string,
  decimals: number,
  address: string,
  tradable: boolean,
  iconUrl: string
}

function checkReply (reply: Object, request: EdgeSwapRequest) {
>>>>>>> 7cf90581
  if (reply.success === false) {
    const code = reply.response.code
    // unsupported tokens
    if (code === 1203) {
      throw new SwapCurrencyError(
        swapInfo,
        request.fromCurrencyCode,
        request.toCurrencyCode
      )
    } else if (code === 3100) {
      throw new InsufficientFundsError()
    } else if (code === 1201) {
      throw new NoAmountSpecifiedError()
    }
  }
}

export function makeTotlePlugin(opts: EdgeCorePluginOptions): EdgeSwapPlugin {
  const { initOptions, io } = opts
  const fetchJson = getFetchJson(opts)

  const { partnerContract, apiKey } = initOptions

  async function call(json: any) {
    const body = JSON.stringify({
      ...json,
      partnerContract,
      apiKey
    })

    io.console.info('Totle call:', json)
    const headers = {
      'Content-Type': 'application/json'
    }
    const reply = await fetchJson(swapUri, { method: 'POST', body, headers })
    if (!reply.ok) {
      throw new Error(`Totle returned error code ${reply.status}`)
    }
    const out = reply.json
    io.console.info('Totle swap reply:', out)
    return out
  }

  async function fetchTokens() {
    const reply = await fetchJson(tokenUri, { method: 'GET' })
    if (!reply.ok) {
      throw new Error(`Totle returned error code ${reply.status}`)
    }
    const out = reply.json.tokens
    io.console.info('Totle token reply:', out)
    return out
  }

  const out: EdgeSwapPlugin = {
    swapInfo,

    async fetchSwapQuote(
      request: EdgeSwapRequest,
      userSettings: Object | void
    ): Promise<EdgeSwapPluginQuote> {
      const tokens: Array<Token> = await fetchTokens()

      const fromToken = tokens.find(t => t.symbol === request.fromCurrencyCode)
      const toToken = tokens.find(t => t.symbol === request.toCurrencyCode)
      if (!fromToken || !toToken) {
        throw new SwapCurrencyError(swapInfo, fromToken, toToken)
      }

      // Grab addresses:
      const {
        publicAddress: userFromAddress
      } = await request.fromWallet.getReceiveAddress({}) //  currencyCode ?
      const {
        publicAddress: userToAddress
      } = await request.toWallet.getReceiveAddress({}) //  currencyCode ?

      // Get the estimate from the server:
      const reply = await call({
        address: userFromAddress,
        swap: {
          from: fromToken.address,
          to: toToken.address,
          [`${request.quoteFor}Amount`]: request.nativeAmount,
          strictDestination: request.quoteFor === 'to',
          destinationAddress: userToAddress
        }
      })
      checkReply(reply, request)

      const { summary, transactions }: QuoteInfo = reply.response

      let fromNativeAmount = summary[0].sourceAmount
      let toNativeAmount = summary[0].destinationAmount
      const fromBase = new BN(10 ** fromToken.decimals)
      const toBase = new BN(10 ** toToken.decimals)
      const isSourceRequest = request.quoteFor === 'from'
      if (isSourceRequest) {
        toNativeAmount = new BN(fromNativeAmount).dividedBy(fromBase).multipliedBy(new BN(summary[0].guaranteedRate)).multipliedBy(toBase).toString()
      } else {
        fromNativeAmount = new BN(toNativeAmount).dividedBy(toBase).dividedBy(new BN(summary[0].guaranteedRate)).multipliedBy(fromBase).toString()
      }

      const txs = []
      let quoteId
      for (const tx of transactions) {
        // Make the transaction:
        const spendInfo = {
          currencyCode: request.fromCurrencyCode,
          spendTargets: [
            {
              nativeAmount: tx.tx.value,
              publicAddress: tx.tx.to,
              otherParams: {
                uniqueIdentifier: tx.id,
                data: tx.tx.data
              }
            }
          ],
          networkFeeOption: 'custom',
          customNetworkFee: {
            gasLimit: tx.tx.gas,
            gasPrice: String(parseInt(tx.tx.gasPrice) / 1000000000)
          }
        }

        const transaction: EdgeTransaction = await request.fromWallet.makeSpend(
          spendInfo
        )
        if (transaction.otherParams == null) transaction.otherParams = {}
        if (tx.type === 'swap') {
          quoteId = tx.id

          transaction.otherParams.payinAddress =
            spendInfo.spendTargets[0].publicAddress
          transaction.otherParams.uniqueIdentifier =
            spendInfo.spendTargets[0].otherParams.uniqueIdentifier
        }

        txs.push(transaction)
      }

      const quote = makeTotleSwapPluginQuote(
        request,
        fromNativeAmount,
        toNativeAmount,
        txs,
        userToAddress,
        'totle',
        false,
        new Date(Date.now() + expirationMs),
        quoteId,
        io
      )
      io.console.info(quote)
      return quote
    }
  }

  return out
}

function makeTotleSwapPluginQuote(
  request: EdgeSwapRequest,
  fromNativeAmount: string,
  toNativeAmount: string,
  txs: Array<EdgeTransaction>,
  destinationAddress: string,
  pluginName: string,
  isEstimate: boolean,
  expirationDate?: Date,
  quoteId?: string,
  io
): EdgeSwapPluginQuote {
  io.console.info(arguments)
  const { fromWallet } = request
  const swapTx = txs[txs.length - 1]

  const out: EdgeSwapPluginQuote = {
    fromNativeAmount,
    toNativeAmount,
    networkFee: {
      currencyCode: fromWallet.currencyInfo.currencyCode,
      nativeAmount: swapTx.networkFee
    },
    destinationAddress,
    pluginName,
    expirationDate,
    quoteId,

    async approve(): Promise<EdgeTransaction> {
      let swapTx = {}
      let index = 0
      for (const tx of txs) {
        const signedTransaction = await fromWallet.signTx(tx)
        // NOTE: The swap transaction will always be the last one
        swapTx = await fromWallet.broadcastTx(signedTransaction)
        const lastTransactionIndex = txs.length - 1
        // if it's the last transaction of the array then assign `nativeAmount` data
        // (after signing and broadcasting) for metadata purposes
        if (index === lastTransactionIndex) {
          tx.nativeAmount = `-${fromNativeAmount}`
        }
        await fromWallet.saveTx(signedTransaction)
        index++
      }
      if (!swapTx) throw new Error('No Totle swapTx')
      return swapTx
    },

    async close() {}
  }
  return out
}<|MERGE_RESOLUTION|>--- conflicted
+++ resolved
@@ -10,7 +10,7 @@
   NoAmountSpecifiedError,
   SwapCurrencyError
 } from 'edge-core-js/types'
-import BN from 'bignumber.js'
+import { div, mul } from 'biggystring'
 
 import { getFetchJson } from '../react-native-io.js'
 
@@ -71,9 +71,6 @@
   ]
 }
 
-<<<<<<< HEAD
-function checkReply(reply: Object, request: EdgeSwapRequest) {
-=======
 type Token = {
   name: string,
   symbol: string,
@@ -84,7 +81,6 @@
 }
 
 function checkReply (reply: Object, request: EdgeSwapRequest) {
->>>>>>> 7cf90581
   if (reply.success === false) {
     const code = reply.response.code
     // unsupported tokens
@@ -176,15 +172,23 @@
 
       const { summary, transactions }: QuoteInfo = reply.response
 
-      let fromNativeAmount = summary[0].sourceAmount
-      let toNativeAmount = summary[0].destinationAmount
-      const fromBase = new BN(10 ** fromToken.decimals)
-      const toBase = new BN(10 ** toToken.decimals)
+      let fromNativeAmount: string = summary[0].sourceAmount // string with many zeroes
+      let toNativeAmount: string = summary[0].destinationAmount // string with many zeroes
+      // const fromBase = new BN(10 ** fromToken.decimals)
+      // const toBase = new BN(10 ** toToken.decimals)
+      const fromMultiplier = '1' + '0'.repeat(fromToken.decimals)
+      const toMultiplier = '1' + '0'.repeat(toToken.decimals)
       const isSourceRequest = request.quoteFor === 'from'
       if (isSourceRequest) {
-        toNativeAmount = new BN(fromNativeAmount).dividedBy(fromBase).multipliedBy(new BN(summary[0].guaranteedRate)).multipliedBy(toBase).toString()
+        const fromExchangeAmount = div(fromNativeAmount, fromMultiplier, 10)
+        const toExchangeAmount = mul(fromExchangeAmount, summary[0].guaranteedRate)
+        toNativeAmount = mul(toExchangeAmount, toMultiplier)
+        // toNativeAmount = new BN(fromNativeAmount).dividedBy(fromBase).multipliedBy(new BN(summary[0].guaranteedRate)).multipliedBy(toBase).toString()
       } else {
-        fromNativeAmount = new BN(toNativeAmount).dividedBy(toBase).dividedBy(new BN(summary[0].guaranteedRate)).multipliedBy(fromBase).toString()
+        const toExchangeAmount = div(toNativeAmount, toMultiplier, 10)
+        const fromExchangeAmount = mul(toExchangeAmount, summary[0].guaranteedRate)
+        fromNativeAmount = mul(fromExchangeAmount, fromMultiplier)
+        // fromNativeAmount = new BN(toNativeAmount).dividedBy(toBase).dividedBy(new BN(summary[0].guaranteedRate)).multipliedBy(fromBase).toString()
       }
 
       const txs = []
