--- conflicted
+++ resolved
@@ -2,16 +2,13 @@
 
 ## Unreleased
 
-<<<<<<< HEAD
 - added: Added Base network support to Thorchain plugin.
 - added: Added orderUri to 0xGasless plugin EdgeTxAction metadata.
+- fixed: Fixed 0xGasless plugin orderId.
+
+## 2.17.2 (2025-02-10)
+
 - fixed: (SwapKit) UTXO swap memo handling
-- fixed: Fixed 0xGasless plugin orderId.
-=======
-## 2.17.2 (2025-02-10)
-
-- fixed: (SwapKit) UTXO swap memo handling
->>>>>>> f167c982
 
 ## 2.17.1 (2025-01-27)
 
