# edge-exchange-plugins

## Unreleased

<<<<<<< HEAD
## 2.9.1 (2024-09-30)

- fixed: POL currency code transcriptions for `letsexchange` and `changenow`

## 2.9.0 (2024-09-27)

- added: Add Maya Protocol
- changed: Separate thorchain and thorchainda initOptions and exchangeInfo cleaner

=======
## 2.8.1 (2024-10-02)

- fixed: POL currency code transcriptions for `letsexchange` and `changenow`

>>>>>>> bb04744e
## 2.8.0 (2024-09-12)

- added: `minReceiveAmount` passed in `EdgeSwapQuotes` for lifi and rango

## 2.7.5 (2024-08-12)

- fixed: Implemented max quotes for 0xGasless swap plugin

## 2.7.4 (2024-08-01)

- fixed: Thorchain swap error caused by failing cleaner

## 2.7.3 (2024-07-23)

- changed: Cap Exolix to 70k USD swaps

## 2.7.2 (2024-07-21)

- fixed: Set avoidNativeFee on Rango to fix bridge failures

## 2.7.1 (2024-07-18)

- fixed: Rango failed transactions

## 2.7.0 (2024-07-08)

- added: 0x Gasless Swap plugin

## 2.6.1 (2024-07-18)

- fixed: Rango failed transactions

## 2.6.0 (2024-06-24)

- added: (Lifi) Add Solana
- added: Rango Exchange DEX aggregator
- changed: Return txid as orderId for DEX swaps when calling `approve()`

## 2.5.0

- changed: Standardize DEX quotes to 5% slippage and estimate quote

## 2.4.3 (2024-06-03)

- added: (Exolix) Add Piratechain

## 2.4.2 (2024-04-22)

- added: (Velodrome) Check both v1 and v2 routers for best swap

## 2.4.1 (2024-04-18)

- added: Special case Ripple and Stellar memo types

## 2.4.0 (2024-04-05)

- added: Login info to testconfig for testpartners.ts
- changed: Change Lifi and Thorchain DA to use variable quotes
- fixed: Memo handling by DEX plugins
- fixed: Letsexchange orderUri

## 2.3.1 (2024-03-29)

- fixed: Use proper `EdgeMemo` API on `EdgeSpendInfo`

## 2.3.0 (2023-03-25)

- added: Support Cardano (ADA)

## 2.2.2 (2023-03-01)

- changed: (Cosmos IBC) Limit swaps to like-kind assets

## 2.2.1 (2023-02-28)

- changed: (Cosmos IBC) Validate send/receive address

## 2.2.0 (2023-02-27)

- added: Cosmos IBC transfer plugin

## 2.1.1 (2023-02-27)

- added: (Swapuz) Above limit response handling
- added: (ChangeNow) AVAX special mainnet case
- fixed: (Exolix) Correctly handle below limit errors for 'from' quotes
- fixed: (Godex/Swapuz) Fix conversion to native units

## 2.1.0 (2024-02-09)

- added: Mainnet codes for Arbitrum, Axelar, Base, and Cosmos Hub
- changed: (CEX) Only allow quotes with known mainnet network codes

## 2.0.2 (2024-02-01)

- fixed: Do not crash at load time if `BigInt` is not present.

## 2.0.1 (2024-01-09)

- fixed: Error when swapping from tokens
- fixed: Fix parent asset Lifi swaps to use 0x000.. contract address
- fixed: Network fee transaction tagging
- fixed: Max swap of tokens with Lifi
- fixed: Properly set tokenId and currencyCode for makeTx transactions

## 2.0.0 (2024-01-04)

- changed: Use core 2.0 types. Requires edge-core-js >2.0.0

## 1.3.0 (2024-01-04)

- added: Support Pulsechain through ChangeNow

## 1.2.0 (2023-12-04)

- added: Support BSC for Thorchain swaps
- fixed: Max swap when sending RUNE on Thorchain

## 1.1.1 (2023-11-24)

- fixed: Return proper min amount error with Thorchain

## 1.1.0 (2023-11-20)

- added: RUNE support for Thorchain swaps

## 1.0.4 (2023-11-09)

- changed: Block Polygon USDC/USDC.e trading and fix codes, where necessary
- changed: (Godex) Block Zcash trading since they can't handle Unified Addresses

## 1.0.3 (2023-11-07)

- fixed: Use appropriate send amount in spend targets for Uniswap-based providers
- fixed: XRP DEX swap error due to excessive decimals

## 1.0.2 (2023-11-06)

- fixed: Check max spendable amount of source wallet in xrpdex quote
- fixed: Thorswap to use new server and apikey

## 1.0.1 (2023-10-30)

- fixed: Properly report Thorchain quotes as isEstimate

## 1.0.0 (2023-10-24)

- changed: Simplify our React Native integration.
- removed: Delete all rate plugins.

## 0.22.0 (2023-10-24)

- changed: Thorchain quotes to estimate rate

## 0.21.11 (2023-10-19)

- added: Enable Zcash receiving on Godex

## 0.21.10 (2023-10-09)

- changed: Restrict ChangeHero trading to whitelisted plugins
- changed: Replace deprecated currency codes in `SwapCurrencyError` with requests

## 0.21.9 (2023-10-02)

- changed: Throw `SwapCurrencyError` if Uniswap-based defi swap providers return zero for `amountToSwap` or `expectedAmountOut`

## 0.21.8 (2023-09-28)

- fixed: Fix incorrect wrapped mainnet address in defi swaps

## 0.21.7 (2023-09-27)

- changed: Update getInOutTokenAddresses to use EdgeTokens so it can be used for any token
- changed: Block VELO trading from providers that rely on `currencyCode`
- changed: Add `fantom` pluginId check to spookySwap and tombSwap

## 0.21.6 (2023-09-14)

- changed: Move EVM data from spendTarget `otherParams` to `memo`
- fixed: `gasLimit`` param typo

## 0.21.5 (2023-09-13)

- fixed: Fix 'to' quotes in Thorchain using incorrect denomination

## 0.21.4 (2023-09-08)

- fixed: Uniswap plugin uses backup gasLimit in case estimateGas fails

## 0.21.3 (2023-09-05)

- fixed: Thorchain failed quotes from ETH>BTC

## 0.21.2 (2023-09-04)

- changed: Use RPC gas estimates for Uniswap plugin

## 0.21.1 (2023-08-30)

- Fixed: Separate Thorchain volatility spreads between streaming and non-streaming

## 0.21.0 (2023-08-25)

- Added: Thorchain streaming swaps

## 0.20.2 (2023-08-24)

- Fixed: XRP DEX max swaps

## 0.20.1 (2023-08-15)

- Fixed: LI.FI on-chain transactions no longer revert due to missing bridge fees

## 0.20.0 (2023-08-14)

- added: XRP DEX support (Requires minimum of edge-currency-accountbased 1.5.0)

## 0.19.8 (2023-07-30)

- Use `EdgeIo.fetchCors` for all requests

## 0.19.7 (2023-07-18)

- Swapuz/LetsExchange: Disable MATH

## 0.19.6 (2023-07-12)

- Fixed: Increased gas limit by 40% for all chains for LI.FI

## 0.19.5 (2023-05-10)

- Fixed: Fix swapuz refund address
- Fixed: Prevent Thorchain swaps that would receive negative amount

## 0.19.4 (2023-05-09)

- Changed: Update exolix to v2 api

## 0.19.3 (2023-05-02)

- Lifi: Fix passing gasLimit as a float

## 0.19.2 (2023-05-01)

- Fixed: Fix zkSync mainnet code transcription for LetsExchange.
- Fixed: Disable zkSync explicitly for Swapuz.

## 0.19.1 (2023-04-27)

- Fixed: Lifi gasLimit calculation for ETH

## 0.19.0 (2023-04-19)

- Changed: Transcribe zkSync mainnet code to ZKSYNC

## 0.18.0 (2023-04-10)

- added: Add Velodrome DEX exchange

## 0.17.7 (2023-03-22)

- Lifi: Use built-in gas limit estimator for Ethereum transactions and not Lifi's

## 0.17.6 (2023-03-10)

- Lifi: Allow gas price lower than 1 gwei

## 0.17.5 (2023-03-07)

- LetsExchange: Audit and add special case mainnet codes

## 0.17.4 (2023-02-24)

- added: Add LI.FI DEX exchange.

## 0.17.3 (2023-02-21)

- added: Add Optimism support across swap plugins
- added: Add default mainnet transcription map

## 0.17.2 (2023-02-07)

- fixed: Send Ninerealms client-id when doing Thorchain queries
- fixed: Use Thornode servers instead of Midgard for inbound_addresses

## 0.17.1 (2023-02-01)

- Godex: Check min amount before supported networks

## 0.17.0 (2023-01-10)

- Add 'max' support across all swap plugins
- Remove legacy address fallback
- Godex: Add early exit for unsupported chains
- Remove Switchain
- Upgrade edge-core-js to v0.19.37

## 0.16.17 (2023-01-06)

- Add: isDex and swapPlugType to plugins and quotes

## 0.16.16 (2023-01-05)

- LetsExchange: Update asInfoReply cleaner to support numbers or strings
- Add BTC/ARRR tests

## 0.16.15 (2023-01-04)

- LetsExchange: Fix max amount logic

## 0.16.14 (2023-01-03)

- Fix: Transfer plugin throwing error
- Change: Allow per asset spreads to be specified by currency code

## 0.16.13 (2022-12-21)

- Fix: Remove extra slash in path to Thorswap API to prevent 301 redirects

## 0.16.12 (2022-12-16)

- Change: Limit Thorchain token approvals to amount needed for deposit
- Change: Add ability to tweak Thorchain volatility % based on asset pair via info server
- Upgrade edge-core-js -> 0.19.33

## 0.16.11 (2022-12-08)

- TombSwap: Restrict token allowances to only what is needed for each smart contract call.

## 0.16.10 (2022-12-06)

- ChangeHero: Re-enable 'to' quotes
- ChangeHero: Re-enable token swaps
- Thorchain DA: Update cleaners
- Deprecate FoxExchange

## 0.16.9 (2022-11-23)

- Add Thorchain DEX aggregator

## 0.16.8 (2022-11-22)

- ChangeHero: Prevent 'to' quotes due to over-precise amounts breaking data encoding.

## 0.16.7 (2022-11-15)

- Sideshift: Update to API v2
- Add testing framework to run plugins in Node

## 0.16.6 (2022-11-10)

- Exolix: Restrict all swaps on Polygon

## 0.16.5 (2022-11-07)

- Use Midgard API to calculate Thorchain network fees
- Turn on remaining linting rules and fix issues

## 0.16.4 (2022-11-03)

- Swapuz: Fix requestToExchangeAmount denomination
- Swapuz: Replace 'to' swap early exit with like kind asset check
- Block REPv1 trading across all partners
- Change helper function name and expand ability to accept currency code transcription map
- Fix missing 'to' identifiers on min/max errors
- Sideshift: Replace safeCurrencyCodes helper function with getCodesWithTranscription

## 0.16.3 (2022-11-02)

- Fix requesting multiple quotes simultaneously giving incorrect quotes when Swapuz is enabled.

## 0.16.2 (2022-11-02)

- Swapuz: Implement TO quotes for like-kind assets

## 0.16.1 (2022-10-31)

- Thorchain: Fix minimum quotes
- Thorchain: Remove minAmount support
- ChangeHero: Reimplement restricted currency codes
- Swapuz: Fix returned native amount from quote

## 0.16.0 (2022-10-24)

- Add Swapuz

## 0.15.4 (2022-10-19)

- fixed: Do not allow swaps to Tezos using Fox Exchange or Switchain, which rely on dummy addresses.

## 0.15.3 (2022-10-17)

- Fix Godex API by updating cleaners

## 0.15.2 (2022-10-14)

- Thorchain: Reject swap quotes between the same assets

## 0.15.1 (2022-10-07)

- Add AVAX support to Thorchain

## 0.15.0 (2022-09-24)

- Update Changehero plugin to support arbitrary chains and tokens with reverse quoting

## 0.14.0 (2022-09-20)

- Convert project to Typescript
- Upgrade edge-core-js to v0.19.29
- Plugins will receive metadata as part of their approve method in include in the tx object

## 0.13.10 (2022-09-14)

- Fix Thorchain token transactions using duplicate nonce

## 0.13.9 (2022-09-07)

- Fix Thorchain reverse quotes

## 0.13.8 (2022-09-06)

- Add Thorchain

## 0.13.7 (2022-08-22)

- Exolix: Disable reverse quotes

## 0.13.6 (2022-08-02)

- ChangeHero: Prevent swapping currency codes could represent both a token and a mainnet currency

## 0.13.5 (2022-07-20)

- Add ChangeHero

## 0.13.4 (2022-07-13)

- Godex: Fix min amount currency display
- Exolix: Fix min amount currency display

## 0.13.3 (2022-07-13)

- LetsExchange: Update apiKey config
- LetsExchange: Fix min amount currency display
- Upgrade edge-core-js to v0.19.23

## 0.13.2 (2022-06-21)

- Deprecate Changelly plugin

## 0.13.1 (2022-06-19)

- Changelly: Re-enable floating-rate swap support
- Changelly: Block KNC swaps

## 0.13.0 (2022-04-21)

- Add new swap partner TombSwap
- Add new swap partner LetsExchange
- Coingecko: Add miMATIC (MAI)

## 0.12.17 (2022-04-13)

- Transfer: Don't allow transfers if the currency code doesn't match

## 0.12.16 (2022-04-13)

- Add SpookySwap exchange plugin

## 0.12.15 (2022-03-29)

- Coingecko: Add TSHARE, TOMB, and MAI exchange rates

## 0.12.14 (2022-03-02)

- Fix calling denomination methods from wrong wallet

## 0.12.13 (2022-03-02)

- Re-enable BNB Beacon Chain

## 0.12.12 (2022-03-02)

- Changelly: Add BNB Smart Chain support
- Disable BNB Beacon Chain in all swap plugins
- Use pluginIds instead of currency codes in transfer plugin

## 0.12.11 (2022-02-23)

- Add Binance Smart Chain to swap partners
- Changenow: Fix corner case where standard flow was skipped
- Use pluginIds instead of currency code keys in transcription and invalid-code maps
- Add helper function and transcription maps for changing mainnet codes

## 0.12.10 (2022-02-16)

- Exolix: Update plugin to use mainchain:tokencode values in requests
- Coingecko: Add Celo and Aave unique IDs
- Godex: Disable DGB selling

## 0.12.9 (2022-02-10)

- Coingecko: Add BOO unique ID
- Nomics: Add BOO unique ID

## 0.12.8 (2022-01-28)

- Coingecko: Add new tokens
- Coingecko: Fix BNT unique ID
- Add constant rates for AVAX wrapped tokens

## 0.12.7 (2022-01-11)

- Godex: Restrict AVAX trading to the AVAXC network
- Godex: Re-enable FTM trading

## 0.12.6 (2022-01-10)

- ChangeNow: Restore MATIC trading
- Prevent AVAX token trading on partners without mainnet identification

## 0.12.5 (2022-01-06)

- ChangeNow: Upgrade to v2 API
- Coingecko: Add AVAX

## 0.12.4 (2021-12-31)

- Sideshift: Fix currency code transcription

## 0.12.3 (2021-12-29)

- Sideshift: Use lowercase currency codes in API requests

## 0.12.2 (2021-12-27)

- Prevent MATIC ERC20 trading

## 0.12.1 (2021-12-21)

- Move invalid code checking and currency code transcription into helper functions

## 0.12.0 (2021-12-03)

- Add new swap partner Exolix
- Changelly: Disable estimated swaps (temporarily)

## 0.11.40 (2021-11-30)

- Remove Totle

## 0.11.39 (2021-11-24)

- Use the correct "to" currency code for the shapeshift's tx metadata

## 0.11.38 (2021-11-16)

- Prevent ZEC purchases from partners who don't support sending to shielded addresses

## 0.11.37 (2021-10-01)

- Changenow: Add Fantom mainnet support
- Godex: Disable Fantom trading

## 0.11.36 (2021-09-28)

- Move edge-core-js to devDependencies

## 0.11.35 (2021-09-22)

- Remove inactive swap plugins Faast and Coinswitch

## 0.11.34 (2021-09-17)

- Coingecko: add HBAR
- Nomics: Fix error handling

## 0.11.33 (2021-09-08)

- Disable FTM trading on all plugins that do not identify the version of FTM is supported (ERC20 or mainnet). Plugins will be updated as mainnet identification is added.
- Godex: Add support for RBTC network name

## 0.11.32 (2021-08-02)

- Swap: Ensure all quotes expire in the future
- Currency Converter: Fix response cleaner

## 0.11.31 (2021-07-28)

- Bitmax: Update url to ascendex.com

## 0.11.30 (2021-07-12)

- Totle: Patch error response handling

## 0.11.29 (2021-07-01)

- Totle: Fix error response handling

## 0.11.28 (2021-05-25)

Godex: Add the mainnet currencycodes to the transaction request
Fox: Check mainnet matches user's wallet

## 0.11.27 (2021-05-13)

- ChangeNow: Add ERC20-only filter to prevent trading for mainnet tokens when only the ETH ERC20 token is available

## 0.11.26 (2021-05-11)

- Add constant rate for fUSDT to USDT

## 0.11.25 (2021-04-27)

- Convert Nomics, Coincap, and Currencyconverter API to use bulk requests
- Sideshift: Add refund address

## 0.11.24 (2021-04-12)

- Sideshift: Move permission check after currency check
- Upgrade eslint-config-standard-kit to v0.15.1
- Upgrade to edge-core-js v0.17.29
- Upgrade to Webpack 5

## 0.11.23 (2021-03-19)

- Move REPV2 to constantRate plugin

## 0.11.22 (2021-03-15)

- Convert Coingecko to handle bulk queries
- Fix Sideshift error handling

## 0.11.21 (2021-02-27)

- Coingecko: Add FIO
- Bitmax: Remove FIO fallback value
- Log issues with API responses as warnings

## 0.11.20 (2021-02-25)

- Sideshift: Add order status URL
- Sideshift: Throw appropriate error messages instead of relying on cleaners

## 0.11.19 (2021-02-11)

- Move aTokens to constantRate plugin
- Rename TBTC to TESTBTC
- Sideshift: add uniqueIdentifier to swaps

## 0.11.18 (2021-01-01)

- Coingecko: Initialize `rates` in for-loop

## 0.11.17 (2021-01-01)

- Add Aave tokens to Coingecko

## 0.11.16 (2020-12-31)

- Add rates1 as a fiat/fiat exchange rate provider
- Fix Sideshift cleaner throws and formatting

## 0.11.15 (2020-12-21)

- Update ChangeNow to save `amount` returned from order creation endpoints to metadata

## 0.11.14 (2020-12-15)

- Add new swap partner SideShift
- Add ANT token to Coingecko
- Reduce Nomics queries by ignoring fiat/fiat pairs

## 0.11.13 (2020-12-03)

- Add support for FIRO
- Fix CORS issue with Coincap

## 0.11.12 (2020-11-15)

- Add support for rate hints. The exchange rate plugins will only return specific rate pairs requested from the core.

## 0.11.11 (2020-10-09)

- Update Changelly to use getFixRateForAmount

## 0.11.10 (2020-10-06)

- Fix debugging comment blocking broadcast

## 0.11.9 (2020-10-01)

- Fix Fox Exchange parent fee display for token trades

## 0.11.8 (2020-09-25)

- Fix CORS issues with Nomics
- Remove unused xagau and herc plugins

## 0.11.7 (2020-09-17)

- Enable Changelly order status URL
- Pass last Totle tx as orderId

## 0.11.6 (2020-08-11)

- Display parent currency and fiat fee for token swaps
- Add CoinGecko

## 0.11.5 (2020-07-29)

- Copy REP exchange rate for REPV2

## 0.11.4 (2020-07-09)

- ChangeNow - Add fallback to floating-rate if trade is outside fixed-rate min and max
- Add FIO rate via BitMax API

## 0.11.3 (2020-07-03)

- Add Coinmonitor rate API support for BTC/ARS pair

## 0.11.2 (2020-06-30)

- Add promoCode support to Switchain

## 0.11.1 (2020-06-22)

- Force high fee when swapping from BTC

## 0.11.0 (2020-06-01)

This version requires edge-core-js v0.17.3 or greater.

- Save swap metadata using the new, official edge-core-js API.

## 0.10.4 (2020-05-14)

- Add WazirX exchange rate provider
- Fix Switchain metadata

## 0.10.3 (2020-04-29)

- Fix Switchain ERC20 token sending issue
- Fix swapInfo orderUri variable name across all swap partners

## 0.10.2 (2020-04-17)

- Changed FIO temporary fixed rate

## 0.10.1 (2020-04-16)

- Add a Switchain swap plugin.
- Pass promo codes to Changelly, ChangeNow, and Godex.
- Fix ChangeNow on Android & add better logging.

## 0.10.0 (2020-04-09)

- Upgrade to the new edge-core-js v0.17.0 API.

## 0.9.3 (2020-04-09)

- Add a temporary $0.001 FIO exchange rate.

## 0.9.2 (2020-04-01)

- Update Totle plugin to address API changes
- Increase number of returned rates from Coincap to 500

## 0.9.1 (2020-03-04)

- Pass promo codes to ChangeNow.
- Expose `pluginId`, as `pluginName` is being deprecated.

## 0.9.0 (2020-01-22)

- Require edge-core-js v0.16.18 or greater.
- Remove our react-native-io module.

## 0.8.13 (2020-01-02)

- Refactor Godex plugin
- Re-enable USDT for Godex

## 0.8.12 (2019-11-04)

- Support Faast unique identifiers

## 0.8.11 (2019-11-04)

- Support Totle fixed-rate quotes.
- Support CoinSwitch fixed-rate quotes.
- Update readme file.

## 0.8.10 (2019-10-28)

- Disable Faa.st XRP swaps

## 0.8.9 (2019-10-23)

- Include `apiKey` for Totle swaps
- Peg WBTC to BTC as 1-to-1 rate

## 0.8.8 (2019-10-22)

- Enable compound token exchange rates

## 0.8.7 (2019-10-09)

- Re-enable USDT on ChangeNow and Changelly.

## 0.8.6 (2019-09-27)

- Fix ChangeNow and Changelly issues with USDT

## 0.8.5 (2019-09-20)

- Remove obsolete plugins (deprecated API's)
- Implement constantRate plugins for pegged currencies

## 0.8.3 (2019-08-23)

- Fix GoDex unsupported currency error reporting
- Fix ShapeShift KYC error reporting

## 0.8.2 (2019-08-23)

- Disable USDT as a GoDex source currency
- Fix GoDex quote URI

## 0.8.1 (2019-08-22)

- Change GoDex transactions to fixed rate

## 0.8.0 (2019-08-14)

- Add Coinswitch as swap partner

## 0.7.3 (2019-08-06)

- Fix ShapeShift auth error logic.
- Fix ShapeShift quote expiration dates.

## 0.7.2 (2019-08-06)

- Change display name for Fox Exchange

## 0.7.1 (2019-08-03)

- Fix apiKey variable name for GoDex

## 0.7.0 (2019-07-29)

- Integrate Fox and GoDex as swap partners

## 0.6.12 (2019-07-25)

- Allow Totle transactions between wallets

## 0.6.11 (2019-07-24)

- Set nativeAmount for outgoing Totle tx after broadcast

## 0.6.10 (2019-07-22)

- Upgrade faa.st plugin.
- Fix crashes on old Android WebView versions.

## 0.6.9 (2019.07-13)

- Implement currency-not-supported error for Totle transactions between different ETH wallets

## 0.6.8 (2019-07-12)

- Add more info to readme
- Fix Totle unavailable swap pair case

## 0.6.6 (2019-07-09)

- Enable HERC and AGLD exchange rate fix

## 0.6.5 (2019-06-04)

- fix error when currency is temporarily disabled

## 0.6.4 (2019-06-04)

- fix amount string instead of number error

## 0.6.3 (2019-06-04)

- fixed upper case issue with currency code

## 0.6.2 (2019-06-04)

- Changelly fixed rate quotes in both directions.
- ChangeNOW fixed quote amount displayed to user.
- ChangeNOW added catch for below minimum.

## 0.6.1 (2019-05-21)

- Add `isEstimate` flags to swap quotes.

## 0.6.0 (2019-04-29)

- Add Shapeshift and Faa.st swap plugins.

## 0.5.7 (2019-04-25)

- Fix missing Nomics exchange rates issue

## 0.5.6 (2019-04-19)

- Add Nomics exchange rates
- Add new HERC endpoint

## 0.5.5 (2019-04-09)

- Add exchange rates from Coincap _legacy_ API

## 0.5.4 (2019-04-03)

- Upgrade to the coincap.io v2 API.

## 0.5.3 (2019-02-26)

- Move ChangeNow into this repo for CORS reasons
- Migrate Coincap to new API

## 0.5.2 (2019-02-21)

- Fix currencyconverterapi to use the production server, not the free server

## 0.5.1 (2019-02-21)

- Fix CORS issues with currencyconverterapi
- Add an API key to currencyconverterapi
- Move changelly into this repo for CORS reasons

## 0.5.0 (2019-02-19)

- Upgrade to the edge-core-js v0.15.0 and adapt to breaking changes.

## 0.4.1 (2019-02-15)

- Upgrade to the edge-core-js v0.14.0 types
- Modernize the build system

## 0.4.0

- Add HERC exchange rate support

### 0.3.0

- Add currencyconverterapi.com plugin for IMP and IRR support only

### 0.2.1

- Switch to v2 of Coinbase API

### 0.2.0

- Add CoinCap support

### 0.1.0

- Initial release
- Coinbase & Shapeshift<|MERGE_RESOLUTION|>--- conflicted
+++ resolved
@@ -2,7 +2,10 @@
 
 ## Unreleased
 
-<<<<<<< HEAD
+## 2.8.1 (2024-10-02)
+
+- fixed: POL currency code transcriptions for `letsexchange` and `changenow`
+
 ## 2.9.1 (2024-09-30)
 
 - fixed: POL currency code transcriptions for `letsexchange` and `changenow`
@@ -12,12 +15,6 @@
 - added: Add Maya Protocol
 - changed: Separate thorchain and thorchainda initOptions and exchangeInfo cleaner
 
-=======
-## 2.8.1 (2024-10-02)
-
-- fixed: POL currency code transcriptions for `letsexchange` and `changenow`
-
->>>>>>> bb04744e
 ## 2.8.0 (2024-09-12)
 
 - added: `minReceiveAmount` passed in `EdgeSwapQuotes` for lifi and rango
